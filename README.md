--- conflicted
+++ resolved
@@ -8,96 +8,96 @@
 - [Installation](#installation)
 - [Usage](#usage)
     - [Email](#email)
-      - [Send an email](#send-an-email)
-      - [Add CC, BCC recipients](#add-cc-bcc-recipients)
-      - [Send a template-based email](#send-a-template-based-email)
-      - [Advanced personalization](#advanced-personalization)
-      - [Simple personalization](#simple-personalization)
-      - [Send email with attachment](#send-email-with-attachment)
+        - [Send an email](#send-an-email)
+        - [Add CC, BCC recipients](#add-cc-bcc-recipients)
+        - [Send a template-based email](#send-a-template-based-email)
+        - [Advanced personalization](#advanced-personalization)
+        - [Simple personalization](#simple-personalization)
+        - [Send email with attachment](#send-email-with-attachment)
     - [Bulk Email](#bulk-email)
-      - [Send bulk email](#send-bulk-email)
-      - [Get bulk email status](#get-bulk-email-status)
+        - [Send bulk email](#send-bulk-email)
+        - [Get bulk email status](#get-bulk-email-status)
     - [Activity](#activity)
-      - [Get a list of activities (simple)](#get-a-list-of-activities-simple)
-      - [Get a list of activities (full)](#get-a-list-of-activities-full)
+        - [Get a list of activities (simple)](#get-a-list-of-activities-simple)
+        - [Get a list of activities (full)](#get-a-list-of-activities-full)
     - [Analytics](#analytics)
-      - [Activity data by date](#activity-data-by-date)
-      - [Opens by country](#opens-by-country)
-      - [Opens by user-agent name](#opens-by-user-agent-name)
-      - [Opens by reading environment](#opens-by-reading-environment)
+        - [Activity data by date](#activity-data-by-date)
+        - [Opens by country](#opens-by-country)
+        - [Opens by user-agent name](#opens-by-user-agent-name)
+        - [Opens by reading environment](#opens-by-reading-environment)
     - [Inbound Routes](#inbound-routes)
-      - [Get a list of inbound routes](#get-a-list-of-inbound-routes)
-      - [Get a single inbound route](#get-a-single-inbound-route)
-      - [Add an inbound route](#add-an-inbound-route)
-      - [Update an inbound route](#update-an-inbound-route)
-      - [Delete an inbound route](#delete-an-inbound-route)
+        - [Get a list of inbound routes](#get-a-list-of-inbound-routes)
+        - [Get a single inbound route](#get-a-single-inbound-route)
+        - [Add an inbound route](#add-an-inbound-route)
+        - [Update an inbound route](#update-an-inbound-route)
+        - [Delete an inbound route](#delete-an-inbound-route)
     - [Domains](#domains)
-      - [Get a list of domains](#get-a-list-of-domains)
-      - [Get a single domain](#get-a-single-domain)
-      - [Get a single domain using helper function](#get-a-single-domain-using-helper-function)
-      - [Add a domain](#add-a-domain)
-      - [Delete a domain](#delete-a-domain)
-      - [Get a list of recipients per domain](#get-a-list-of-recipients-per-domain)
-      - [Update domain settings](#update-domain-settings)
-      - [Get dns records](#get-dns-records)
-      - [Verify a domain](#verify-a-domain)
+        - [Get a list of domains](#get-a-list-of-domains)
+        - [Get a single domain](#get-a-single-domain)
+        - [Get a single domain using helper function](#get-a-single-domain-using-helper-function)
+        - [Add a domain](#add-a-domain)
+        - [Delete a domain](#delete-a-domain)
+        - [Get a list of recipients per domain](#get-a-list-of-recipients-per-domain)
+        - [Update domain settings](#update-domain-settings)
+        - [Get dns records](#get-dns-records)
+        - [Verify a domain](#verify-a-domain)
     - [Messages](#messages)
-      - [Get a list of messages](#get-a-list-of-messages)
-      - [Get a single message](#get-a-single-message)
+        - [Get a list of messages](#get-a-list-of-messages)
+        - [Get a single message](#get-a-single-message)
     - [Scheduled Messages](#scheduled-messages)
-      - [Get a list of scheduled messages](#get-a-list-of-scheduled-messages)
-      - [Get a single scheduled message](#get-a-single-scheduled-message)
-      - [Delete a scheduled message](#delete-a-scheduled-message)
+        - [Get a list of scheduled messages](#get-a-list-of-scheduled-messages)
+        - [Get a single scheduled message](#get-a-single-scheduled-message)
+        - [Delete a scheduled message](#delete-a-scheduled-message)
     - [Recipients](#recipients)
-      - [Get a list of recipients](#get-a-list-of-recipients)
-      - [Get a single recipient](#get-a-single-recipient)
-      - [Delete a recipient](#delete-a-recipient)
-      - [Get recipients from a blocklist](#get-recipients-from-a-blocklist)
-      - [Get recipients from hard bounces](#get-recipients-from-hard-bounces)
-      - [Get recipients from spam complaints](#get-recipients-from-spam-complaints)
-      - [Get recipients from unsubscribes](#get-recipients-from-unsubscribes)
-      - [Add recipients to blocklist](#add-recipients-to-blocklist)
-      - [Add hard bounced recipients](#add-hard-bounced-recipients)
-      - [Add spam complaints](#add-spam-complaints)
-      - [Add recipients to unsubscribe list](#add-recipients-to-unsubcribe-list)
-      - [Delete recipients from blocklist](#delete-recipients-from-blocklist)
-      - [Delete hard bounced recipients](#delete-hard-bounced-recipients)
-      - [Delete spam complaints](#delete-spam-complaints)
-      - [Delete recipients from unsubscribe list](#delete-recipients-from-unsubscribe-list)
+        - [Get a list of recipients](#get-a-list-of-recipients)
+        - [Get a single recipient](#get-a-single-recipient)
+        - [Delete a recipient](#delete-a-recipient)
+        - [Get recipients from a blocklist](#get-recipients-from-a-blocklist)
+        - [Get recipients from hard bounces](#get-recipients-from-hard-bounces)
+        - [Get recipients from spam complaints](#get-recipients-from-spam-complaints)
+        - [Get recipients from unsubscribes](#get-recipients-from-unsubscribes)
+        - [Add recipients to blocklist](#add-recipients-to-blocklist)
+        - [Add hard bounced recipients](#add-hard-bounced-recipients)
+        - [Add spam complaints](#add-spam-complaints)
+        - [Add recipients to unsubscribe list](#add-recipients-to-unsubcribe-list)
+        - [Delete recipients from blocklist](#delete-recipients-from-blocklist)
+        - [Delete hard bounced recipients](#delete-hard-bounced-recipients)
+        - [Delete spam complaints](#delete-spam-complaints)
+        - [Delete recipients from unsubscribe list](#delete-recipients-from-unsubscribe-list)
     - [SMS sending](#sms)
-      - [Sending SMS messages](#sending-sms-messages)
+        - [Sending SMS messages](#sending-sms-messages)
     - [SMS Activity](#sms-activity)
-      - [Get a list of activities](#get-a-list-of-activities)
-      - [Get activity of a single message](#get-activity-of-a-single-message)
+        - [Get a list of activities](#get-a-list-of-activities)
+        - [Get activity of a single message](#get-activity-of-a-single-message)
     - [SMS Phone Numbers](#sms-phone-numbers)
-      - [Get a list of SMS phone numbers](#get-a-list-of-sms-phone-numbers)
-      - [Get an SMS phone number](#get-an-sms-phone-number)
-      - [Update a single SMS phone number](#update-a-single-sms-phone-number)
-      - [Delete an SMS phone number](#delete-an-sms-phone-number)
+        - [Get a list of SMS phone numbers](#get-a-list-of-sms-phone-numbers)
+        - [Get an SMS phone number](#get-an-sms-phone-number)
+        - [Update a single SMS phone number](#update-a-single-sms-phone-number)
+        - [Delete an SMS phone number](#delete-an-sms-phone-number)
     - [SMS Recipients](#sms-recipients)
-      - [Get a list of SMS recipients](#get-a-list-of-sms-recipients)
-      - [Get an SMS recipient](#get-an-sms-recipient)
-      - [Update a single SMS recipient](#update-a-single-sms-recipient)
+        - [Get a list of SMS recipients](#get-a-list-of-sms-recipients)
+        - [Get an SMS recipient](#get-an-sms-recipient)
+        - [Update a single SMS recipient](#update-a-single-sms-recipient)
     - [SMS Messages](#sms-messages)
-      - [Get a list of SMS messages](#get-a-list-of-sms-messages)
-      - [Get an SMS message](#get-an-sms-message)
+        - [Get a list of SMS messages](#get-a-list-of-sms-messages)
+        - [Get an SMS message](#get-an-sms-message)
     - [SMS Webhooks](#sms-webhooks)
-      - [Get a list of SMS webhooks](#get-a-list-of-sms-webhooks)
-      - [Get a single SMS webhook](#get-a-single-sms-webhook)
-      - [Create an SMS webhook](#create-an-sms-webhook)
-      - [Update a single SMS webhook](#update-a-single-sms-webhook)
-      - [Delete an SMS webhook](#delete-an-sms-webhook)
+        - [Get a list of SMS webhooks](#get-a-list-of-sms-webhooks)
+        - [Get a single SMS webhook](#get-a-single-sms-webhook)
+        - [Create an SMS webhook](#create-an-sms-webhook)
+        - [Update a single SMS webhook](#update-a-single-sms-webhook)
+        - [Delete an SMS webhook](#delete-an-sms-webhook)
     - [Tokens](#tokens)
-      - [Create a token](#create-a-token)
-      - [Pause / Unpause Token](#pause--unpause-token)
-      - [Delete a token](#delete-a-token)
+        - [Create a token](#create-a-token)
+        - [Pause / Unpause Token](#pause--unpause-token)
+        - [Delete a token](#delete-a-token)
     - [Webhooks](#webhooks)
-      - [Get a list of webhooks](#get-a-list-of-webhooks)
-      - [Get a single webhook](#get-a-single-webhook)
-      - [Create a webhook](#create-a-webhook)
-      - [Create a disabled webhook](#create-a-disabled-webhook)
-      - [Update a Webhook](#update-a-webhook)
-      - [Delete a Webhook](#delete-a-webhook)
+        - [Get a list of webhooks](#get-a-list-of-webhooks)
+        - [Get a single webhook](#get-a-single-webhook)
+        - [Create a webhook](#create-a-webhook)
+        - [Create a disabled webhook](#create-a-disabled-webhook)
+        - [Update a Webhook](#update-a-webhook)
+        - [Delete a Webhook](#delete-a-webhook)
 - [Troubleshooting](#troubleshooting)
     - [Emails not being sent](#emails-not-being-sent)
 - [Testing](#testing)
@@ -518,36 +518,36 @@
 mailer = mailersend.NewEmail(api_key)
 
 mail_list = [
-    {
-        "from": {
-            "email": "your@domain.com",
-            "name": "Your Name"
-        },
-        "to": [
-            {
-                "email": "your@client.com",
-                "name": "Your Client"
-            }
-        ],
-        "subject": "Subject",
-        "text": "This is the text content",
-        "html": "<p>This is the HTML content</p>",
+  {
+    "from": {
+      "email": "your@domain.com",
+      "name": "Your Name"
     },
-    {
-        "from": {
-            "email": "your@domain.com",
-            "name": "Your Name"
-        },
-        "to": [
-            {
-                "email": "your@client.com",
-                "name": "Your Client"
-            }
-        ],
-        "subject": "Subject",
-        "text": "This is the text content",
-        "html": "<p>This is the HTML content</p>",
-    }
+    "to": [
+      {
+        "email": "your@client.com",
+        "name": "Your Client"
+      }
+    ],
+    "subject": "Subject",
+    "text": "This is the text content",
+    "html": "<p>This is the HTML content</p>",
+  },
+  {
+    "from": {
+      "email": "your@domain.com",
+      "name": "Your Name"
+    },
+    "to": [
+      {
+        "email": "your@client.com",
+        "name": "Your Client"
+      }
+    ],
+    "subject": "Subject",
+    "text": "This is the text content",
+    "html": "<p>This is the HTML content</p>",
+  }
 ]
 
 print(mailer.send_bulk(mail_list))
@@ -1591,11 +1591,7 @@
 mailer = sms_webhooks.NewSmsWebhooks(api_key)
 
 #Request parameters
-<<<<<<< HEAD
-sms_webhook_id = "9pq3enl6842vwrzx"
-=======
 sms_webhook_id = "aaui13enl12f2vzx"
->>>>>>> 56d42dd2
 
 print(mailer.get_webhook(sms_webhook_id))
 ```
@@ -1609,15 +1605,9 @@
 mailer = sms_webhooks.NewSmsWebhooks(api_key)
 
 #Request parameters
-<<<<<<< HEAD
-url = "https://mywebhookurl.com"
-name = "My webhook name"
-events = ["sms.failed", "sms.sent"]
-=======
 url = "https://webhook-url.com"
 name = "My Webhook Name"
 events = ["sms.sent"]
->>>>>>> 56d42dd2
 sms_number_id = "9pq3enl6842vwrzx"
 enabled = True
 
@@ -1634,15 +1624,9 @@
 
 #Request parameters
 url = "https://different-url.com"
-<<<<<<< HEAD
-name = "A better webhook name"
-events = ["sms.failed"]
-sms_webhook_id = "12enl6242epizx"
-=======
 name = "New Webhook Name"
-events = ["sms.sent", "sms.failed"], 
+events = ["sms.sent", "sms.failed"],
 sms_webhook_id = "aaui13enl12f2vzx"
->>>>>>> 56d42dd2
 enabled = False
 
 print(mailer.update_webhook(sms_webhook_id, url, name, events, enabled))
@@ -1657,11 +1641,7 @@
 mailer = sms_webhooks.NewSmsWebhooks(api_key)
 
 #Request parameters
-<<<<<<< HEAD
-sms_webhook_id = "12enl6242epizx"
-=======
 sms_webhook_id = "aaui13enl12f2vzx"
->>>>>>> 56d42dd2
 
 print(mailer.delete_webhook(sms_webhook_id))
 ```
@@ -1695,22 +1675,23 @@
 <a name="endpoints"></a>
 # Available endpoints
 
-| Feature group     | Endpoint                            | Available |
-|-------------------|-------------------------------------|-----------|
-| Activity          | `GET activity`                      | ✅         |
-| Analytics         | `GET analytics`                     | ✅         |
-| Domains           | `{GET, PUT, DELETE} domains`        | ✅         |
-| Emails            | `POST send`                         | ✅         |
-| Messages          | `GET messages`                      | ✅         |
-| Recipients        | `{GET, DELETE} recipients`          | ✅         |
-| Templates         | `{GET, DELETE} templates`           | ✅         |
-| Tokens            | `{POST, PUT, DELETE} tokens`        | ✅         |
-| Webhooks          | `{GET, POST, PUT, DELETE} webhooks` | ✅         |
-| SMS Sending       | `{POST} sms`                        | ✅         |
-| SMS Activity      | `{GET} sms-activity`                | ✅         |
-| SMS Phone numbers | `{GET, PUT, DELETE} sms-numbers`    | ✅         |
-| SMS Recipients    | `{GET, PUT} sms-recipients`         | ✅         |
-| SMS Messages      | `{GET} sms-messages`                | ✅         |
+| Feature group     | Endpoint                             | Available |
+|-------------------|--------------------------------------|-----------|
+| Activity          | `GET activity`                       | ✅         |
+| Analytics         | `GET analytics`                      | ✅         |
+| Domains           | `{GET, PUT, DELETE} domains`         | ✅         |
+| Emails            | `POST send`                          | ✅         |
+| Messages          | `GET messages`                       | ✅         |
+| Recipients        | `{GET, DELETE} recipients`           | ✅         |
+| Templates         | `{GET, DELETE} templates`            | ✅         |
+| Tokens            | `{POST, PUT, DELETE} tokens`         | ✅         |
+| Webhooks          | `{GET, POST, PUT, DELETE} webhooks`  | ✅         |
+| SMS Sending       | `{POST} sms`                         | ✅         |
+| SMS Activity      | `{GET} sms-activity`                 | ✅         |
+| SMS Phone numbers | `{GET, PUT, DELETE} sms-numbers`     | ✅         |
+| SMS Recipients    | `{GET, PUT} sms-recipients`          | ✅         |
+| SMS Messages      | `{GET} sms-messages`                 | ✅         |
+| SMS Webhooks      | `{GET,POST,PUT,DELETE} sms-webhooks` | ✅         |
 
 *If, at the moment, some endpoint is not available, please use other available tools to access it. [Refer to official API docs for more info](https://developers.mailersend.com/).*
 
