--- conflicted
+++ resolved
@@ -94,19 +94,13 @@
         - [Update an SMS Inbound route](#update-an-inbound-route)
         - [Delete an SMS Inbound route](#delete-an-inbound-route)
     - [Tokens](#tokens)
-<<<<<<< HEAD
         - [Create a token](#create-a-token)
         - [Pause / Unpause Token](#pause--unpause-token)
         - [Delete a token](#delete-a-token)
-=======
-      - [Create a token](#create-a-token)
-      - [Pause / Unpause Token](#pause--unpause-token)
-      - [Delete a token](#delete-a-token)
     - [Templates](#templates)
-      - [Get a list of templates](#get-a-list-of-templates)
-      - [Get a single template](#get-a-single-template)
-      - [Delete a template](#delete-template)
->>>>>>> d64cb878
+        - [Get a list of templates](#get-a-list-of-templates)
+        - [Get a single template](#get-a-single-template)
+        - [Delete a template](#delete-template)
     - [Webhooks](#webhooks)
         - [Get a list of webhooks](#get-a-list-of-webhooks)
         - [Get a single webhook](#get-a-single-webhook)
@@ -1834,25 +1828,6 @@
 <a name="endpoints"></a>
 # Available endpoints
 
-<<<<<<< HEAD
-| Feature group     | Endpoint                             | Available |
-|-------------------|--------------------------------------|-----------|
-| Activity          | `GET activity`                       | ✅         |
-| Analytics         | `GET analytics`                      | ✅         |
-| Domains           | `{GET, PUT, DELETE} domains`         | ✅         |
-| Emails            | `POST send`                          | ✅         |
-| Messages          | `GET messages`                       | ✅         |
-| Recipients        | `{GET, DELETE} recipients`           | ✅         |
-| Templates         | `{GET, DELETE} templates`            | ✅         |
-| Tokens            | `{POST, PUT, DELETE} tokens`         | ✅         |
-| Webhooks          | `{GET, POST, PUT, DELETE} webhooks`  | ✅         |
-| SMS Sending       | `{POST} sms`                         | ✅         |
-| SMS Activity      | `{GET} sms-activity`                 | ✅         |
-| SMS Phone numbers | `{GET, PUT, DELETE} sms-numbers`     | ✅         |
-| SMS Recipients    | `{GET, PUT} sms-recipients`          | ✅         |
-| SMS Messages      | `{GET} sms-messages`                 | ✅         |
-| SMS Webhooks      | `{GET,POST,PUT,DELETE} sms-webhooks` | ✅         |
-=======
 | Feature group     | Endpoint                                | Available |
 |-------------------|-----------------------------------------|-----------|
 | Activity          | `GET activity`                          | ✅         |
@@ -1870,7 +1845,7 @@
 | SMS Recipients    | `{GET, PUT} sms-recipients`             | ✅         |
 | SMS Messages      | `{GET} sms-messages`                    | ✅         |
 | SMS Webhooks      | `{GET, POST, PUT, DELETE} sms-webhooks` | ✅         |
->>>>>>> d64cb878
+| SMS Inbounds      | `{GET, POST, PUT, DELETE} sms-inbounds` | ✅         |
 
 *If, at the moment, some endpoint is not available, please use other available tools to access it. [Refer to official API docs for more info](https://developers.mailersend.com/).*
 
