[tool.poetry]
authors = ["MailerLite <tech@mailerlite.com>"]
description = "The official MailerLite Python SDK"
name = "mailersend"
<<<<<<< HEAD
version = "0.6.0"
description = "The official MailerSend Python SDK"
authors = ["Igor Hrček <igor@mailerlite.com>"]
readme = "README.md"
keywords = ["mailersend", "mail"]

[tool.poetry.dependencies]
python = "^3.9"
requests = "^2.25.0"
docutils = "^0.21.2"

[tool.poetry.group.dev.dependencies]
pytest = "^8.0.0"
twine = "^6.0.0"
=======
version = "2.0.0"

[tool.poetry.dependencies]
python = "^3.9"
requests = "^2.28.1"
pydantic = {extras = ["email"], version = "^2.11.0"}

[tool.poetry.dev-dependencies]
black = "^22.10.0"
coverage = "^6.5.0"
pytest = "^7.2.0"
pytest-mock = "^3.10.0"
python-dotenv = "^0.21.0"
python-semantic-release = "^7.32.2"
vcrpy = "^7.0.0"
>>>>>>> 9c2f65b8
pre-commit = "^2.12.1"

[build-system]
build-backend = "poetry.core.masonry.api"
requires = ["poetry-core>=1.0.0"]

[tool.semantic_release]
branch = "main"
build_command = "pip install poetry && poetry build"
upload_to_pypi = false
upload_to_release = true
version_variable = "setup.py:__version__"<|MERGE_RESOLUTION|>--- conflicted
+++ resolved
@@ -2,22 +2,6 @@
 authors = ["MailerLite <tech@mailerlite.com>"]
 description = "The official MailerLite Python SDK"
 name = "mailersend"
-<<<<<<< HEAD
-version = "0.6.0"
-description = "The official MailerSend Python SDK"
-authors = ["Igor Hrček <igor@mailerlite.com>"]
-readme = "README.md"
-keywords = ["mailersend", "mail"]
-
-[tool.poetry.dependencies]
-python = "^3.9"
-requests = "^2.25.0"
-docutils = "^0.21.2"
-
-[tool.poetry.group.dev.dependencies]
-pytest = "^8.0.0"
-twine = "^6.0.0"
-=======
 version = "2.0.0"
 
 [tool.poetry.dependencies]
@@ -33,7 +17,6 @@
 python-dotenv = "^0.21.0"
 python-semantic-release = "^7.32.2"
 vcrpy = "^7.0.0"
->>>>>>> 9c2f65b8
 pre-commit = "^2.12.1"
 
 [build-system]
